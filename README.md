# WHYcast Transcribe

WHYcast Transcribe is a tool for transcribing audio files and generating summaries, blogs, and history extractions from podcast episodes using OpenAI GPT models. It's designed specifically for the WHYcast podcast series focusing on hacker events, but can be used for any audio content.

## Features

<<<<<<< HEAD
- Transcribe audio files using the Whisper model
- Generate summaries and blog posts from transcripts using OpenAI GPT models
- Download the latest episode from a podcast RSS feed
- Apply custom vocabulary corrections to transcripts
- Batch processing of multiple audio files
- Regenerate summaries from existing transcripts
- Speaker diarization to identify different speakers
- Timestamped transcripts for easy reference
- Post-processing with punctuation and formatting
- Automatic summarization using OpenAI GPT models
- Automatic transcription using Whisper (via faster-whisper)
- Local model caching for faster repeated use
- Command-line interface with numerous options
=======
- Transcribe audio files using the Faster-Whisper model
- Generate cleaned transcripts, summaries, blog posts, and history extractions
- Download podcast episodes from RSS feeds automatically
- Apply custom vocabulary corrections to improve transcription quality
- Process individual files or batch process entire directories
- Generate multiple output formats (text, HTML, wiki markup)
- Extract historical information from podcast episodes
>>>>>>> dd801535

## Requirements
- CUDA enabled GPU (e.g. NVIDIA GeForce RTX 3060) recommended for faster processing
- Python 3.7+
- Required Python packages (listed in `requirements.txt`)
- OpenAI API key

## Installation 

1. Clone the repository:
    ```sh
    git clone https://github.com/yourusername/WHYcast-transcribe.git
    cd WHYcast-transcribe
    ```

2. Install the required packages:
    ```sh
    pip install -r requirements.txt
    ```

3. Create a `.env` file with your OpenAI API key:
    ```env
    OPENAI_API_KEY=your_openai_api_key
    ```

4. (Optional) For faster processing, follow the CUDA installation guide below.

## Usage

### Transcribe an Audio File

To transcribe an audio file and generate all outputs (cleaned transcript, summary, blog, and history extraction):
```sh
python transcribe.py path/to/audio/file.mp3
```

### Download and Transcribe the Latest Podcast Episode

To download the latest episode from the default podcast feed and transcribe it:
```sh
python transcribe.py
```

### Batch Processing

To process multiple files matching a pattern:
```sh
python transcribe.py --batch "path/to/files/*.mp3"
```

### Process All MP3 Files in a Directory

To process all MP3 files in a directory:
```sh
python transcribe.py --all-mp3s path/to/directory
```

### Regenerate Specific Outputs

To regenerate specific outputs from existing transcripts:

```sh
# Regenerate summary and blog from transcript
python transcribe.py --regenerate-summary path/to/transcript.txt

# Regenerate cleaned transcript
python transcribe.py --regenerate-cleaned path/to/transcript.txt

# Regenerate history extraction
python transcribe.py --generate-history path/to/transcript.txt

# Regenerate blog only
python transcribe.py --regenerate-blog path/to/transcript.txt path/to/summary.txt
```

### Batch Regeneration Options

To regenerate outputs for all transcripts in a directory:

```sh
# Regenerate summaries for all transcripts
python transcribe.py --regenerate-all-summaries path/to/directory

# Regenerate all cleaned transcripts
python transcribe.py --regenerate-all-cleaned path/to/directory

# Regenerate all blogs
python transcribe.py --regenerate-all-blogs path/to/directory

# Regenerate all history extractions
python transcribe.py --regenerate-all-history path/to/directory

# Force regeneration of history extractions even if they exist
python transcribe.py --regenerate-all-history --force path/to/directory

# Run full workflow on all transcripts
python transcribe.py --regenerate-full-workflow path/to/directory
```

### Podcast Feed Options

```sh
# Download and process all episodes from feed
python transcribe.py --all-episodes

# Use specific RSS feed URL
python transcribe.py --feed "https://your-podcast-feed.xml"

# Download episodes to specific directory
python transcribe.py --download-dir "path/to/save/episodes"

# Skip automatic podcast download
python transcribe.py --no-download
```

### Format Conversion

```sh
# Convert existing blog posts to HTML and Wiki formats
python transcribe.py --convert-blogs path/to/directory
```

## Output Files

For each processed audio file, the following outputs are generated:
- `file.txt` - Raw transcript
- `file_ts.txt` - Transcript with timestamps
- `file_cleaned.txt` - Cleaned transcript
- `file_summary.txt` - Summary
- `file_blog.txt` - Blog post (text)
- `file_blog.html` - Blog post (HTML)
- `file_blog.wiki` - Blog post (Wiki markup)
- `file_history.txt` - History extraction (text)
- `file_history.html` - History extraction (HTML)
- `file_history.wiki` - History extraction (Wiki markup)

## Command-Line Options

- `--batch, -b`: Process multiple files matching pattern
- `--all-mp3s, -a`: Process all MP3 files in directory
- `--model, -m`: Model size (e.g., "large-v3", "medium", "small")
- `--output-dir, -o`: Directory to save output files
- `--skip-summary, -s`: Skip summary generation
- `--force, -f`: Force regeneration of outputs even if they exist
- `--verbose, -v`: Enable verbose logging
- `--version`: Show the version of WHYcast Transcribe
- `--regenerate-summary, -r`: Regenerate summary and blog from existing transcript
- `--regenerate-cleaned, -rc`: Regenerate cleaned transcript from existing transcript
- `--generate-history, -H`: Generate history extraction from transcript
- `--regenerate-all-summaries, -R`: Regenerate summaries for all transcripts in directory
- `--regenerate-all-blogs, -B`: Regenerate blogs for all transcripts in directory
- `--regenerate-all-cleaned`: Regenerate cleaned transcripts for all files in directory
- `--regenerate-all-history`: Generate history extractions for all transcripts in directory
- `--regenerate-full-workflow`: Run full workflow on existing transcript files
- `--regenerate-blogs-from-cleaned`: Regenerate blog posts using cleaned transcripts
- `--feed, -F`: RSS feed URL to download episodes from
- `--download-dir, -D`: Directory to save downloaded episodes
- `--no-download, -N`: Disable automatic podcast download
- `--all-episodes, -A`: Process all episodes from the podcast feed
- `--convert-blogs, -C`: Convert existing blog files to HTML and Wiki formats
- `--skip-vocabulary`: Skip custom vocabulary corrections

## Speaker Diarization

WHYcast Transcribe now supports speaker diarization which identifies and labels different speakers in the audio. This feature adds speaker labels like `[SPEAKER_00]` to the transcript, making it easier to follow conversations in podcasts or interviews.

### Speaker Diarization Options

- `--diarize`: Enable speaker diarization (override config setting)
- `--no-diarize`: Disable speaker diarization (override config setting)
- `--min-speakers`: Minimum number of speakers to identify (default: 1)
- `--max-speakers`: Maximum number of speakers to identify (default: 10)

### Requirements for Speaker Diarization

Speaker diarization requires:
1. PyAnnote Audio library (installed via requirements.txt)
2. A HuggingFace token in your `.env` file:
   ```
   HUGGINGFACE_TOKEN=your_huggingface_token
   ```
3. **Important**: You must also explicitly accept the user conditions for the diarization model by:
   - Log in to your HuggingFace account
   - Visit https://hf.co/pyannote/speaker-diarization-3.1
   - Click the "Access repository" button and accept the terms and conditions
   - This step is mandatory even if you already have a HuggingFace token
   - For better reliability, also visit https://hf.co/pyannote/segmentation-3.0 and accept those terms as well

### Environment Variables for Speaker Diarization

You can configure speaker diarization behavior through the following environment variables in your `.env` file:

```
# Enable or disable speaker diarization (True/False)
USE_SPEAKER_DIARIZATION=True

# Primary diarization model to use
DIARIZATION_MODEL=pyannote/speaker-diarization-3.1

# Alternative model if the primary one is not available
DIARIZATION_ALTERNATIVE_MODEL=pyannote/segmentation-3.0

# Speaker count limits
DIARIZATION_MIN_SPEAKERS=1
DIARIZATION_MAX_SPEAKERS=10
```

### Example Usage

To transcribe an audio file with speaker diarization:
```sh
python transcribe.py path/to/audio/file.mp3 --diarize
```

To specify the expected number of speakers:
```sh
python transcribe.py path/to/audio/file.mp3 --diarize --min-speakers 2 --max-speakers 4
```

## License

This project is licensed under the MIT License. See the [LICENSE](LICENSE) file for details.


## Support the Project ⭐

If you find this project useful, please give it a star! Your support is appreciated and helps keep the project growing. 🌟


# 🚀 NVIDIA CUDA Installation Guide

This guide walks you through installing NVIDIA CUDA Toolkit 11.8, cuDNN, and TensorRT on Windows, including setting up Python packages like Cupy and TensorRT. It ensures proper system configuration for CUDA development, with steps for setting environment variables and verifying installation via cmd.exe

### 1. **Download the NVIDIA CUDA Toolkit 11.8**

First, download the CUDA Toolkit 11.8 from the official NVIDIA website:

👉 [Nvidia CUDA Toolkit 11.8 - DOWNLOAD HERE](https://developer.nvidia.com/cuda-11-8-0-download-archive)

### 2. **Install the CUDA Toolkit**

- After downloading, open the installer (`.exe`) and follow the instructions provided by the installer.
- Make sure to select the following components during installation:
  - CUDA Toolkit
  - CUDA Samples
  - CUDA Documentation (optional)

### 3. **Verify the Installation**

- After the installation completes, open the `cmd.exe` terminal and run the following command to ensure that CUDA has been installed correctly:
  ```
  nvcc --version
  ```
This will display the installed CUDA version.

### **4. Install Cupy**
Run the following command in your terminal to install Cupy:
  ```
  pip install cupy-cuda11x
  ```

## 5. CUDNN Installation 🧩
Download cuDNN (CUDA Deep Neural Network library) from the NVIDIA website:

👉 [Download CUDNN](https://developer.nvidia.com/downloads/compute/cudnn/secure/8.9.6/local_installers/11.x/cudnn-windows-x86_64-8.9.6.50_cuda11-archive.zip/). (Requires an NVIDIA account – it's free).

## 6. Unzip and Relocate 📁➡️
Open the `.zip` cuDNN file and move all the folders/files to the location where the CUDA Toolkit is installed on your machine, typically:

```
C:\Program Files\NVIDIA GPU Computing Toolkit\CUDA\v11.8
```


## 7. Get TensorRT 8.6 GA 🔽
Download [TensorRT 8.6 GA](https://developer.nvidia.com/downloads/compute/machine-learning/tensorrt/secure/8.6.1/zip/TensorRT-8.6.1.6.Windows10.x86_64.cuda-11.8.zip).

## 8. Unzip and Relocate 📁➡️
Open the `.zip` TensorRT file and move all the folders/files to the CUDA Toolkit folder, typically located at:

```
C:\Program Files\NVIDIA GPU Computing Toolkit\CUDA\v11.8
```


## 9. Python TensorRT Installation 🎡
Once all the files are copied, run the following command to install TensorRT for Python:

```
pip install "C:\Program Files\NVIDIA GPU Computing Toolkit\CUDA\v11.8\python\tensorrt-8.6.1-cp311-none-win_amd64.whl"
```

🚨 **Note:** If this step doesn't work, double-check that the `.whl` file matches your Python version (e.g., `cp311` is for Python 3.11). Just locate the correct `.whl` file in the `python` folder and replace the path accordingly.

## 10. Set Your Environment Variables 🌎
Add the following paths to your environment variables:

```
C:\Program Files\NVIDIA GPU Computing Toolkit\CUDA\v11.8\lib
C:\Program Files\NVIDIA GPU Computing Toolkit\CUDA\v11.8\libnvvp
C:\Program Files\NVIDIA GPU Computing Toolkit\CUDA\v11.8\bin
```

# Setting Up CUDA 11.8 with cuDNN on Windows

Once you have CUDA 11.8 installed and cuDNN properly configured, you need to set up your environment via `cmd.exe` to ensure that the system uses the correct version of CUDA (especially if multiple CUDA versions are installed).

## Steps to Set Up CUDA 11.8 Using `cmd.exe`

### 1. Set the CUDA Path in `cmd.exe`

You need to add the CUDA 11.8 binaries to the environment variables in the current `cmd.exe` session.

Open `cmd.exe` and run the following commands:

```
set PATH=C:\Program Files\NVIDIA GPU Computing Toolkit\CUDA\v11.8\bin;%PATH%
set PATH=C:\Program Files\NVIDIA GPU Computing Toolkit\CUDA\v11.8\libnvvp;%PATH%
set PATH=C:\Program Files\NVIDIA GPU Computing Toolkit\CUDA\v11.8\extras\CUPTI\lib64;%PATH%
```
These commands add the CUDA 11.8 binary, lib, and CUPTI paths to your system's current session. Adjust the paths as necessary depending on your installation directory.

2. Verify the CUDA Version
After setting the paths, you can verify that your system is using CUDA 11.8 by running:
```
nvcc --version
```
This should display the details of CUDA 11.8. If it shows a different version, check the paths and ensure the proper version is set.

3. **Set the Environment Variables for a Persistent Session**
If you want to ensure CUDA 11.8 is used every time you open `cmd.exe`, you can add these paths to your system environment variables permanently:

1. Open `Control Panel` -> `System` -> `Advanced System Settings`.
Click on `Environment Variables`.
Under `System variables`, select `Path` and click `Edit`.
Add the following entries at the top of the list:
```
C:\Program Files\NVIDIA GPU Computing Toolkit\CUDA\v11.8\bin
C:\Program Files\NVIDIA GPU Computing Toolkit\CUDA\v11.8\libnvvp
C:\Program Files\NVIDIA GPU Computing Toolkit\CUDA\v11.8\extras\CUPTI\lib64
```
This ensures that CUDA 11.8 is prioritized when running CUDA applications, even on systems with multiple CUDA versions.

4. **Set CUDA Environment Variables for cuDNN**
If you're using cuDNN, ensure the `cudnn64_8.dll` is also in your system path:
```
set PATH=C:\tools\cuda\bin;%PATH%
```
This should properly set up CUDA 11.8 to be used for your projects via `cmd.exe`.

### Environmental Variable Setup

![pic](https://github.com/KernFerm/v7yw9N8TL/blob/main/Environtmental_Setup/pic.png)

```
import torch

print(torch.cuda.is_available())  # This will return True if CUDA is available
print(torch.version.cuda)  # This will print the CUDA version being used
print(torch.cuda.get_device_name(0))  # This will print the name of the GPU, e.g., 'NVIDIA GeForce RTX GPU Model'
```
run the `get_device.py` to see if you installed it correctly 

## Cuda Requirements
- run the `cuda-requirements.bat` after you get done with installion of nvidia.

```
@echo off
:: Batch script to install Python packages for CUDA 11.8 environment

echo MAKE SURE TO HAVE THE WHL DOWNLOADED BEFORE YOU CONTINUE!!!
pause
echo Click the link to download the WHL: press ctrl then left click with mouse
echo https://github.com/cupy/cupy/releases/download/v12.0.0b1/cupy_cuda11x-12.0.0b1-cp311-cp311-win_amd64.whl
pause

echo Installing CuPy from WHL...
pip install https://github.com/cupy/cupy/releases/download/v12.0.0b1/cupy_cuda11x-12.0.0b1-cp311-cp311-win_amd64.whl
echo Press enter to continue with the rest of the dependency installs
pause

echo Installing ONNX Runtime with GPU support...
pip install onnxruntime-gpu==1.19.2
echo Press enter to continue with the rest of the dependency installs
pause

echo Installing NVIDIA PyIndex...
pip install nvidia-pyindex
echo Press enter to continue with the rest of the dependency installs
pause

echo Installing cuDNN for CUDA 11.8...
pip install nvidia-cudnn-cu11==8.6.0.163
echo Press enter to continue with the rest of the dependency installs
pause

echo Installing TensorRT for CUDA 11.8...
pip install nvidia-tensorrt==8.6.1
echo Press enter to continue with the rest of the dependency installs
pause

echo Installing NumPy...
pip install numpy
echo Press enter to continue with the rest of the dependency installs
pause

echo Installing cupy-cuda11x...
pip install cupy-cuda11x
echo Press enter to continue with the rest of the dependency installs
pause

echo All packages installed successfully!
pause
```<|MERGE_RESOLUTION|>--- conflicted
+++ resolved
@@ -4,7 +4,6 @@
 
 ## Features
 
-<<<<<<< HEAD
 - Transcribe audio files using the Whisper model
 - Generate summaries and blog posts from transcripts using OpenAI GPT models
 - Download the latest episode from a podcast RSS feed
@@ -18,15 +17,6 @@
 - Automatic transcription using Whisper (via faster-whisper)
 - Local model caching for faster repeated use
 - Command-line interface with numerous options
-=======
-- Transcribe audio files using the Faster-Whisper model
-- Generate cleaned transcripts, summaries, blog posts, and history extractions
-- Download podcast episodes from RSS feeds automatically
-- Apply custom vocabulary corrections to improve transcription quality
-- Process individual files or batch process entire directories
-- Generate multiple output formats (text, HTML, wiki markup)
-- Extract historical information from podcast episodes
->>>>>>> dd801535
 
 ## Requirements
 - CUDA enabled GPU (e.g. NVIDIA GeForce RTX 3060) recommended for faster processing
