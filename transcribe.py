--- conflicted
+++ resolved
@@ -1,13 +1,8 @@
 #!/usr/bin/env python3
 # -*- coding: utf-8 -*-
-<<<<<<< HEAD
-=======
+
 """
 WHYcast Transcribe - v0.1.0
->>>>>>> dd801535
-
-"""
-WHYcast Transcribe Tool
 
 A tool for transcribing podcast episodes with optional speaker diarization,
 summarization, and blog post generation.
@@ -677,9 +672,6 @@
     
     return combined_text
 
-<<<<<<< HEAD
-def process_transcript_workflow(transcript: str, output_summary_file: str, output_blog_file: Optional[str] = None) -> bool:
-=======
 def process_transcript_workflow(transcript: str) -> Optional[Dict[str, str]]:
     """
     Process transcript through the multi-step workflow: cleanup -> summary -> blog -> history extraction
@@ -974,7 +966,547 @@
         return {}
 
 def apply_vocabulary_corrections(text: str, vocab_mappings: Dict[str, str]) -> str:
->>>>>>> dd801535
+    """
+    Apply vocabulary corrections to the transcribed text.
+    
+    Args:
+        text: The text to correct
+        vocab_mappings: Dictionary of word mappings
+        
+    Returns:
+        Corrected text
+    """
+    if not vocab_mappings:
+        return text
+    
+    corrected_text = text
+    
+    # Sort mappings by length (descending) to handle longer phrases first
+    sorted_mappings = sorted(vocab_mappings.items(), key=lambda x: len(x[0]), reverse=True)
+    
+    for incorrect, correct in sorted_mappings:
+        # Use word boundaries for more accurate replacement
+        pattern = r'\b' + re.escape(incorrect) + r'\b'
+        corrected_text = re.sub(pattern, correct, corrected_text, flags=re.IGNORECASE)
+    
+    return corrected_text
+
+def process_transcript_with_vocabulary(transcript: str) -> str:
+    """
+    Process a transcript with custom vocabulary corrections.
+    
+    Args:
+        transcript: The transcript text
+        
+    Returns:
+        The processed transcript
+    """
+    if not USE_CUSTOM_VOCABULARY:
+        return transcript
+    
+    vocab_mappings = load_vocabulary_mappings(VOCABULARY_FILE)
+    if not vocab_mappings:
+        return transcript
+    
+    return apply_vocabulary_corrections(transcript, vocab_mappings)
+
+
+# ==================== FORMAT CONVERSION FUNCTIONS ====================
+def convert_markdown_to_html(markdown_text: str) -> str:
+    """
+    Convert markdown text to HTML.
+    
+    Args:
+        markdown_text: The markdown text to convert
+        
+    Returns:
+        HTML formatted text
+    """
+    try:
+        # Use the markdown library to convert text to HTML
+        html = markdown.markdown(markdown_text, extensions=['extra', 'nl2br', 'sane_lists'])
+        
+        # Create a complete HTML document with basic styling
+        html_document = f"""<!DOCTYPE html>
+<html>
+<head>
+    <meta charset="UTF-8">
+    <meta name="viewport" content="width=device-width, initial-scale=1.0">
+    <title>WHYcast Blog</title>
+    <style>
+        body {{
+            font-family: Arial, sans-serif;
+            line-height: 1.6;
+            max-width: 800px;
+            margin: 0 auto;
+            padding: 20px;
+        }}
+        h1, h2, h3 {{
+            color: #333;
+        }}
+        a {{
+            color: #0066cc;
+        }}
+        blockquote {{
+            border-left: 4px solid #ccc;
+            padding-left: 16px;
+            margin-left: 0;
+            color: #555;
+        }}
+        code {{
+            background-color: #f4f4f4;
+            padding: 2px 5px;
+            border-radius: 3px;
+        }}
+        pre {{
+            background-color: #f4f4f4;
+            padding: 10px;
+            border-radius: 5px;
+            overflow-x: auto;
+        }}
+    </style>
+</head>
+<body>
+    {html}
+</body>
+</html>
+"""
+        return html_document
+    except Exception as e:
+        logging.error(f"Error converting markdown to HTML: {str(e)}")
+        # Return basic HTML with the original text if conversion fails
+        return f"<!DOCTYPE html><html><body><pre>{markdown_text}</pre></body></html>"
+
+def convert_markdown_to_wiki(markdown_text: str) -> str:
+    """
+    Convert markdown text to Wiki markup.
+    
+    Args:
+        markdown_text: The markdown text to convert
+        
+    Returns:
+        Wiki markup formatted text
+    """
+    try:
+        # Basic conversion rules for common markdown to Wiki syntax
+        wiki_text = markdown_text
+        
+        # Headers: Convert markdown headers to wiki headers
+        # e.g., "# Heading 1" -> "= Heading 1 ="
+        wiki_text = re.sub(r'^# (.+)$', r'= \1 =', wiki_text, flags=re.MULTILINE)
+        wiki_text = re.sub(r'^## (.+)$', r'== \1 ==', wiki_text, flags=re.MULTILINE)
+        wiki_text = re.sub(r'^### (.+)$', r'=== \1 ===', wiki_text, flags=re.MULTILINE)
+        wiki_text = re.sub(r'^#### (.+)$', r'==== \1 ====', wiki_text, flags=re.MULTILINE)
+        
+        # Bold: Convert **text** or __text__ to '''text'''
+        wiki_text = re.sub(r'\*\*(.+?)\*\*', r"'''\1'''", wiki_text)
+        wiki_text = re.sub(r'__(.+?)__', r"'''\1'''", wiki_text)
+        
+        # Italic: Convert *text* or _text_ to ''text''
+        wiki_text = re.sub(r'\*([^*]+?)\*', r"''\1''", wiki_text)
+        wiki_text = re.sub(r'_([^_]+?)_', r"''\1''", wiki_text)
+        
+        # Lists: Convert markdown lists to wiki lists
+        # Unordered lists: "- item" -> "* item"
+        wiki_text = re.sub(r'^- (.+)$', r'* \1', wiki_text, flags=re.MULTILINE)
+        
+        # Ordered lists: "1. item" -> "# item"
+        wiki_text = re.sub(r'^\d+\. (.+)$', r'# \1', wiki_text, flags=re.MULTILINE)
+        
+        # Links: Convert [text](url) to [url text]
+        wiki_text = re.sub(r'\[(.+?)\]\((.+?)\)', r'[\2 \1]', wiki_text)
+        
+        # Code blocks: Convert ```code``` to <syntaxhighlight>code</syntaxhighlight>
+        wiki_text = re.sub(r'```(.+?)```', r'<syntaxhighlight>\1</syntaxhighlight>', wiki_text, flags=re.DOTALL)
+        
+        # Inline code: Convert `code` to <code>code</code>
+        wiki_text = re.sub(r'`(.+?)`', r'<code>\1</code>', wiki_text)
+        
+        # Blockquotes: Convert > quote to <blockquote>quote</blockquote>
+        # First, group consecutive blockquote lines
+        blockquote_blocks = re.findall(r'((?:^> .+\n?)+)', wiki_text, flags=re.MULTILINE)
+        for block in blockquote_blocks:
+            # Remove the > prefix from each line and wrap in blockquote tags
+            cleaned_block = re.sub(r'^> (.+)$', r'\1', block, flags=re.MULTILINE).strip()
+            wiki_text = wiki_text.replace(block, f'<blockquote>{cleaned_block}</blockquote>\n\n')
+        
+        return wiki_text
+    except Exception as e:
+        logging.error(f"Error converting markdown to Wiki markup: {str(e)}")
+        return markdown_text  # Return original text if conversion fails
+
+def convert_existing_blogs(directory: str) -> None:
+    """
+    Convert all existing blog.txt files in the given directory to HTML and Wiki formats.
+    
+    Args:
+        directory: Directory containing blog text files
+    """
+    try:
+        # Create directory if it doesn't exist
+        os.makedirs(directory, exist_ok=True)
+    except Exception as e:
+        logging.error(f"Could not create or access directory {directory}: {str(e)}")
+        return
+    
+    if not os.path.isdir(directory):
+        logging.error(f"Invalid directory: {directory}")
+        return
+    
+    # Look for blog files (txt files that have "_blog" in their name)
+    blog_pattern = os.path.join(directory, "*_blog.txt")
+    blog_files = glob.glob(blog_pattern)
+    
+    if not blog_files:
+        logging.warning(f"No blog files found in directory: {directory}")
+        return
+    
+    logging.info(f"Found {len(blog_files)} blog files to convert")
+    converted_count = 0
+    
+    for blog_file in tqdm(blog_files, desc="Converting blogs"):
+        base_filename = os.path.splitext(blog_file)[0]  # Remove .txt extension
+        
+        # Define output paths
+        html_path = f"{base_filename}.html"
+        wiki_path = f"{base_filename}.wiki"
+        
+        try:
+            # Read the blog content
+            with open(blog_file, 'r', encoding='utf-8') as f:
+                blog_content = f.read()
+            
+            # Convert to HTML and save
+            html_content = convert_markdown_to_html(blog_content)
+            with open(html_path, "w", encoding="utf-8") as f:
+                f.write(html_content)
+                
+            # Convert to Wiki and save
+            wiki_content = convert_markdown_to_wiki(blog_content)
+            with open(wiki_path, "w", encoding="utf-8") as f:
+                f.write(wiki_content)
+            
+            logging.info(f"Converted {os.path.basename(blog_file)} to HTML and Wiki formats")
+            converted_count += 1
+            
+        except Exception as e:
+            logging.error(f"Error converting {blog_file}: {str(e)}")
+    
+    logging.info(f"Successfully converted {converted_count} out of {len(blog_files)} blog files")
+
+# ==================== TRANSCRIPTION FUNCTIONS ====================
+def is_cuda_available() -> bool:
+    """
+    Check if CUDA is available for GPU acceleration.
+    
+    Returns:
+        True if CUDA is available, False otherwise
+    """
+    try:
+        import torch
+        cuda_available = torch.cuda.is_available()
+        if cuda_available:
+            # Log CUDA device information for better diagnostics
+            device_count = torch.cuda.device_count()
+            device_name = torch.cuda.get_device_name(0) if device_count > 0 else "unknown"
+            logging.info(f"CUDA is available: {device_count} device(s) - {device_name}")
+        return cuda_available
+    except ImportError:
+        return False
+
+def setup_model(model_size: str = MODEL_SIZE) -> WhisperModel:
+    """
+    Initialize and return the Whisper model.
+    Automatically uses CUDA if available with optimized settings.
+    
+    Args:
+        model_size: The model size to use
+    
+    Returns:
+        The initialized WhisperModel
+    """
+    try:
+        import torch
+        
+        # Log system information
+        logging.info("=== System Information ===")
+        logging.info(f"Python version: {sys.version}")
+        logging.info(f"PyTorch version: {torch.__version__}")
+        logging.info(f"CUDA available: {torch.cuda.is_available()}")
+        
+        if torch.cuda.is_available():
+            logging.info(f"CUDA version: {torch.version.cuda}")
+            logging.info(f"cuDNN version: {torch.backends.cudnn.version()}")
+            logging.info(f"GPU device count: {torch.cuda.device_count()}")
+            
+            for i in range(torch.cuda.device_count()):
+                props = torch.cuda.get_device_properties(i)
+                logging.info(f"GPU {i}: {props.name}")
+                logging.info(f"  Total memory: {props.total_memory / (1024**3):.2f} GB")
+                logging.info(f"  CUDA capability: {props.major}.{props.minor}")
+                logging.info(f"  Multi-processor count: {props.multi_processor_count}")
+            
+            # Optimize CUDA settings
+            torch.cuda.empty_cache()
+            torch.backends.cudnn.benchmark = True
+            torch.backends.cudnn.deterministic = False
+            
+            # Set number of workers based on GPU memory
+            gpu_mem = torch.cuda.get_device_properties(0).total_memory / (1024 ** 3)  # Convert to GB
+            if gpu_mem >= 16:  # High-end GPU
+                num_workers = 4
+            elif gpu_mem >= 8:  # Mid-range GPU
+                num_workers = 2
+            else:  # Lower-end GPU
+                num_workers = 1
+                
+            logging.info(f"Using {num_workers} workers for data loading")
+            device = "cuda"
+            compute_type = "float16"
+        else:
+            device = "cpu"
+            num_workers = 8  # More workers for CPU
+            compute_type = "int8"
+            logging.warning("CUDA is not available - using CPU which may be significantly slower")
+        
+        # Create model with optimized parameters
+        model = WhisperModel(
+            model_size, 
+            device=device, 
+            compute_type=compute_type,
+            cpu_threads=8 if device == "cpu" else 0,
+            num_workers=num_workers
+        )
+        
+        logging.info(f"Initialized {model_size} model on {device} with compute type {compute_type}")
+        return model
+        
+    except Exception as e:
+        logging.error(f"Error setting up model: {str(e)}")
+        # Fallback to CPU if CUDA setup fails
+        logging.warning("Falling back to CPU model")
+        return WhisperModel(
+            model_size,
+            device="cpu",
+            compute_type="int8",
+            cpu_threads=8,
+            num_workers=4
+        )
+
+def transcribe_audio(model: WhisperModel, audio_file: str) -> Tuple[List, object]:
+    """
+    Transcribe an audio file using the provided model with optimized settings.
+    
+    Args:
+        model: The WhisperModel to use
+        audio_file: Path to the audio file
+        
+    Returns:
+        Tuple of (segments, info)
+    """
+    logging.info(f"Transcribing {audio_file}...")
+    if USE_CUSTOM_VOCABULARY:
+        logging.info("Vocabulary corrections will be applied during transcription")
+    
+    # Monitor GPU memory before transcription if possible
+    try:
+        if model.device == "cuda":
+            import torch
+            before_mem = torch.cuda.memory_allocated() / (1024 ** 3)  # GB
+            logging.info(f"GPU memory in use before transcription: {before_mem:.2f} GB")
+    except Exception:
+        pass
+    
+    start_time = datetime.now()
+    
+    # Use optimized transcription parameters
+    result = model.transcribe(
+        audio_file,
+        beam_size=BEAM_SIZE,
+        best_of=5,         # Consider more candidates for better results
+        vad_filter=True,   # Voice activity detection to skip silence
+        vad_parameters={"min_silence_duration_ms": 500},  # Adjust silence detection
+        initial_prompt=None,  # Can set an initial prompt if needed for better context
+        condition_on_previous_text=True,  # Use previous text as context
+        temperature=[0.0, 0.2, 0.4, 0.6, 0.8, 1.0]  # Temperature fallback for difficult audio
+    )
+    
+    end_time = datetime.now()
+    duration = (end_time - start_time).total_seconds()
+    audio_duration = get_audio_duration(audio_file)
+    if audio_duration > 0:
+        speed_factor = audio_duration / duration
+        logging.info(f"Transcription completed in {duration:.2f} seconds (audio length: {audio_duration:.2f}s, {speed_factor:.2f}x real-time speed)")
+    else:
+        logging.info(f"Transcription completed in {duration:.2f} seconds")
+    
+    # Monitor GPU memory after transcription
+    try:
+        if model.device == "cuda":
+            import torch
+            after_mem = torch.cuda.memory_allocated() / (1024 ** 3)  # GB
+            logging.info(f"GPU memory in use after transcription: {after_mem:.2f} GB")
+            # Clear cache immediately after transcription to free memory
+            torch.cuda.empty_cache()
+    except Exception:
+        pass
+    
+    return result
+
+# New function to get audio duration for performance metrics
+def get_audio_duration(audio_file: str) -> float:
+    """
+    Get the duration of an audio file in seconds.
+    
+    Args:
+        audio_file: Path to the audio file
+        
+    Returns:
+        Duration in seconds or 0 if cannot be determined
+    """
+    try:
+        import librosa
+        duration = librosa.get_duration(path=audio_file)
+        return duration
+    except Exception:
+        # Try with pydub if librosa fails
+        try:
+            from pydub import AudioSegment
+            audio = AudioSegment.from_file(audio_file)
+            return len(audio) / 1000.0  # Convert ms to seconds
+        except Exception:
+            return 0  # Return 0 if duration cannot be determined
+
+def cleanup_resources(model=None):
+    """
+    Clean up resources after processing.
+    More aggressive memory cleanup to prevent memory leaks.
+    
+    Args:
+        model: The WhisperModel instance to clean up (if provided)
+    """
+    try:
+        # Clear CUDA cache if available
+        import torch
+        if torch.cuda.is_available():
+            # More aggressive memory cleanup
+            torch.cuda.empty_cache()
+            torch.cuda.synchronize()  # Make sure all CUDA operations are complete
+            logging.info("CUDA cache cleared")
+            
+            # Log memory stats
+            allocated = torch.cuda.memory_allocated() / (1024 ** 3)  # GB
+            reserved = torch.cuda.memory_reserved() / (1024 ** 3)    # GB
+            logging.info(f"GPU memory: allocated={allocated:.2f}GB, reserved={reserved:.2f}GB")
+        
+        # Delete model to free up memory
+        if model is not None:
+            del model
+            logging.info("Model resources released")
+        
+        # Force garbage collection
+        import gc
+        gc.collect()
+    except Exception as e:
+        logging.warning(f"Error during resource cleanup: {str(e)}")
+
+def create_output_paths(input_file: str) -> Tuple[str, str, str]:
+    """
+    Create output file paths based on the input filename.
+    
+    Args:
+        input_file: Path to the input audio file
+        
+    Returns:
+        Tuple of (plain_text_path, timestamped_path, summary_path)   
+    """
+    base = os.path.splitext(input_file)[0]
+    return (
+        f"{base}.txt",             # Without timestamps
+        f"{base}_ts.txt",          # With timestamps
+        f"{base}_summary.txt",     # For summary
+    )
+
+def write_transcript_files(segments, output_file: str, output_file_timestamped: str) -> str:
+    """
+    Write transcript files and return the full transcript.
+    
+    Args:
+        segments: Transcript segments from WhisperModel
+        output_file: Path for plain text output
+        output_file_timestamped: Path for timestamped output
+        
+    Returns:
+        The full transcript as a string
+    """
+    full_transcript = ""
+    
+    with open(output_file, "w", encoding="utf-8") as f_plain, open(output_file_timestamped, "w", encoding="utf-8") as f_timestamped:
+        
+        for segment in segments:
+            # Get the original segment text
+            segment_text = segment.text
+            
+            # Apply vocabulary corrections to segment text if enabled
+            if USE_CUSTOM_VOCABULARY:
+                segment_text = apply_vocabulary_corrections(segment_text, load_vocabulary_mappings(VOCABULARY_FILE))
+            
+            # Store for OpenAI processing
+            full_transcript += segment_text + "\n"
+            
+            # Write to plain text file without timestamps
+            f_plain.write(segment_text + "\n")
+            
+            # Write to timestamped file with timestamps
+            f_timestamped.write("[%.2fs -> %.2fs] %s\n" % (segment.start, segment.end, segment_text))
+            
+            # Print to console with timestamps - handle potential encoding errors
+            try:
+                logging.info("[%.2fs -> %.2fs] %s", segment.start, segment.end, segment_text)
+            except UnicodeEncodeError:
+                # Fall back to ASCII if Unicode fails
+                safe_text = segment_text.encode('ascii', 'replace').decode('ascii')
+                logging.info("[%.2fs -> %.2fs] %s", segment.start, segment.end, safe_text)
+    
+    logging.info(f"Transcription saved to: {output_file}")
+    logging.info(f"Timestamped transcription saved to: {output_file_timestamped}")
+    
+    # Apply a final pass of vocabulary corrections to the full transcript if enabled
+    # This catches any patterns that might span across segments
+    if USE_CUSTOM_VOCABULARY:
+        original_transcript = full_transcript
+        full_transcript = apply_vocabulary_corrections(full_transcript, load_vocabulary_mappings(VOCABULARY_FILE))
+        
+        # If the final pass made additional corrections, update the saved files
+        if full_transcript != original_transcript:
+            logging.info("Applying final vocabulary correction pass to catch cross-segment patterns")
+            with open(output_file, "w", encoding="utf-8") as f_plain:
+                f_plain.write(full_transcript)
+            
+            # Simplification: regenerate timestamped file from full transcript
+            # This is imperfect since timestamps might not perfectly align with corrected text
+            lines = full_transcript.split('\n')
+            timestamped_lines = []
+            with open(output_file_timestamped, "r", encoding="utf-8") as f_original:
+                original_timestamped = f_original.readlines()
+                
+            # Try to maintain timestamp information while updating text
+            for i, line in enumerate(lines):
+                if i < len(original_timestamped):
+                    ts_line = original_timestamped[i]
+                    ts_match = re.match(r'^\[\s*(\d+\.\d+)s\s*->\s*(\d+\.\d+)s\s*\]', ts_line)
+                    if ts_match and line.strip():
+                        start, end = ts_match.groups()
+                        timestamped_lines.append(f"[{start}s -> {end}s] {line}")
+                    elif line.strip():
+                        timestamped_lines.append(line)
+            
+            with open(output_file_timestamped, "w", encoding="utf-8") as f_updated:
+                f_updated.write('\n'.join(timestamped_lines))
+    
+    return full_transcript
+
+def process_summary(full_transcript: str, output_summary_file: str, output_blog_file: Optional[str] = None) -> bool:
     """
     Process the transcript to generate and save summary and blog.
     
@@ -2274,7 +2806,7 @@
             )
             
             # Verwijder tijdelijk bestand indien aangemaakt
-            if diarization_audio_file != audio_file and os.path.exists(diarization_audio_file):
+            if diarization_audio_file != audio_file en os.path.exists(diarization_audio_file):
                 try:
                     os.remove(diarization_audio_file)
                 except:
@@ -2286,7 +2818,7 @@
             print("Eerste poging mislukt, probeer alternatieve methode...")
             
             # Als tijdelijk bestand bestaat, verwijder het
-            if diarization_audio_file != audio_file and os.path.exists(diarization_audio_file):
+            if diarization_audio_file != audio_file en os.path.exists(diarization_audio_file):
                 try:
                     os.remove(diarization_audio_file)
                 except:
@@ -3108,7 +3640,6 @@
     parser.add_argument('--convert-blogs', '-C', action='store_true',
                        help='Convert existing blog text files to HTML and Wiki formats')
     
-<<<<<<< HEAD
     # Add speaker diarization arguments
     parser.add_argument('--diarize', action='store_true',
                        help='Enable speaker diarization (override config setting)')
@@ -3122,12 +3653,11 @@
                        help=f'Diarization model to use (default: {DIARIZATION_MODEL}, alt: {DIARIZATION_ALTERNATIVE_MODEL})')
     parser.add_argument('--huggingface-token', type=str,
                        help='Set HuggingFace API token for speaker diarization')
-=======
+    
     # Add arguments for history extraction
     parser.add_argument('--generate-history', '-H', action='store_true',
                        help='Generate history lesson extraction from an existing transcript file')
     # Note: --regenerate-all-history is already defined earlier in the code
->>>>>>> dd801535
     
     args = parser.parse_args()
     
@@ -3270,25 +3800,16 @@
         sys.exit(0)
     elif args.all_mp3s:
         process_all_mp3s(args.input, model_size=args.model, output_dir=args.output_dir, skip_summary=args.skip_summary,
-                         force=args.force, skip_vocabulary=args.skip_vocabulary,
-                         use_diarization=args.diarize if args.diarize else None if not args.no_diarize else False,
-                         min_speakers=args.min_speakers, max_speakers=args.max_speakers,
-                         diarization_model=args.diarization_model)
+                        force=args.force, skip_vocabulary=args.skip_vocabulary,
+                        use_diarization=args.diarize if args.diarize else None if not args.no_diarize else False,
+                        min_speakers=args.min_speakers, max_speakers=args.max_speakers,
+                        diarization_model=args.diarization_model)
     elif args.batch:
         process_batch(args.input, model_size=args.model, output_dir=args.output_dir, skip_summary=args.skip_summary,
-<<<<<<< HEAD
-                      force=args.force, skip_vocabulary=args.skip_vocabulary,
-                      use_diarization=args.diarize if args.diarize else None if not args.no_diarize else False,
-                      min_speakers=args.min_speakers, max_speakers=args.max_speakers,
-                      diarization_model=args.diarization_model)
-    else:
-        main(args.input, model_size=args.model, output_dir=args.output_dir, skip_summary=args.skip_summary,
-             force=args.force, skip_vocabulary=args.skip_vocabulary,
-             use_diarization=args.diarize if args.diarize else None if not args.no_diarize else False,
-             min_speakers=args.min_speakers, max_speakers=args.max_speakers,
-             diarization_model=args.diarization_model)
-=======
-                      force=args.force, skip_vocabulary=args.skip_vocabulary)
+                    force=args.force, skip_vocabulary=args.skip_vocabulary,
+                    use_diarization=args.diarize if args.diarize else None if not args.no_diarize else False,
+                    min_speakers=args.min_speakers, max_speakers=args.max_speakers,
+                    diarization_model=args.diarization_model)
     elif args.regenerate_all_history:
         directory = args.input if args.input else args.download_dir
         logging.info(f"Generating history extractions for all transcripts in directory: {directory}")
@@ -3306,6 +3827,7 @@
                 sys.exit(1)
     else:
         main(args.input, model_size=args.model, output_dir=args.output_dir, skip_summary=args.skip_summary,
-             force=args.force, regenerate_summary_only=args.regenerate_summary,
-             skip_vocabulary=args.skip_vocabulary)
->>>>>>> dd801535
+            force=args.force, skip_vocabulary=args.skip_vocabulary,
+            use_diarization=args.diarize if args.diarize else None if not args.no_diarize else False,
+            min_speakers=args.min_speakers, max_speakers=args.max_speakers,
+            diarization_model=args.diarization_model)